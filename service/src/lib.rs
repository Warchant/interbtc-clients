--- conflicted
+++ resolved
@@ -148,12 +148,7 @@
     }
 }
 
-<<<<<<< HEAD
-// TODO: propagate error
-pub async fn wait_or_shutdown<F>(shutdown_tx: ShutdownSender, future2: F)
-=======
 pub async fn wait_or_shutdown<F>(shutdown_tx: ShutdownSender, future2: F) -> Result<(), Error>
->>>>>>> 0c355433
 where
     F: Future<Output = Result<(), Error>>,
 {
@@ -162,12 +157,7 @@
             tracing::trace!("Received shutdown signal");
             Ok(())
         }
-<<<<<<< HEAD
-        TerminationStatus::Completed(ret) => {
-            tracing::info!("{:?}", ret);
-=======
         TerminationStatus::Completed(res) => {
->>>>>>> 0c355433
             tracing::trace!("Sending shutdown signal");
             let _ = shutdown_tx.send(());
             res
@@ -175,21 +165,12 @@
     }
 }
 
-<<<<<<< HEAD
-pub enum TerminationStatus<Ret> {
-    Cancelled,
-    Completed(Ret),
-}
-
-async fn run_cancelable<F, Ret>(mut shutdown_rx: ShutdownReceiver, future2: F) -> TerminationStatus<Ret>
-=======
 pub enum TerminationStatus<Res> {
     Cancelled,
     Completed(Res),
 }
 
 async fn run_cancelable<F, Res>(mut shutdown_rx: ShutdownReceiver, future2: F) -> TerminationStatus<Res>
->>>>>>> 0c355433
 where
     F: Future<Output = Res>,
 {
@@ -201,11 +182,7 @@
 
     match futures::future::select(future1, future2).await {
         Either::Left((_, _)) => TerminationStatus::Cancelled,
-<<<<<<< HEAD
-        Either::Right((ret, _)) => TerminationStatus::Completed(ret),
-=======
         Either::Right((res, _)) => TerminationStatus::Completed(res),
->>>>>>> 0c355433
     }
 }
 
